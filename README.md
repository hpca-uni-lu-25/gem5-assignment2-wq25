--- conflicted
+++ resolved
@@ -1,24 +1,14 @@
 ---
 Author: Jason Lowe-Power
-<<<<<<< HEAD
-Editor:  Maryam Babaie, Mahyar Samani
-=======
 Editor:  Maryam Babaie, Mahyar Samani, Kaustav Goswami
->>>>>>> 85b500f8
 Title: ECS 201A Assignment 2
 ---
 
 Originally from University of Wisconsin-Madison CS/ECE 752.
 
-<<<<<<< HEAD
-Modified for ECS 201A, Winter 2023.
-
-**Due on *{{ site.data.course.dates.gem5_2 }}* 11:59 pm (PST)**: See [Submission](#submission) for details
-=======
 Modified for ECS 201A, Winter 2024.
 
 **Due on *01/29* 1:59 pm (PST)**: See [Submission](#submission) for details
->>>>>>> 85b500f8
 
 ## Table of Contents
 
@@ -43,13 +33,9 @@
 
 ## Workload
 
-<<<<<<< HEAD
-For this assignment we are going to use DAXPY as our workload. The DAXPY loop (double precision `aX + Y`) is an often used operation in programs that work with matrices and vectors. The following code implements DAXPY in C++.
-=======
 For this assignment we are going to use DAXPY as our workload.
 The DAXPY loop (double precision `aX + Y`) is an often used operation in programs that work with matrices and vectors.
 The following code implements DAXPY in C++.
->>>>>>> 85b500f8
 
 ```cpp
 #include <cstdio>
@@ -57,11 +43,7 @@
 
 int main()
 {
-<<<<<<< HEAD
-  const int N = 131072;
-=======
 const int N = 196608;
->>>>>>> 85b500f8
   double X[N], Y[N], alpha = 0.5;
   std::random_device rd; std::mt19937 gen(rd());
   std::uniform_real_distribution<> dis(1, 2);
@@ -88,13 +70,9 @@
 }
 ```
 
-<<<<<<< HEAD
-You can find the definitions for the workload objects in gem5 under `workloads/daxpy_workloads.py`. In this assignment, we will only be using `DAXPYWorkload`. In order to create an object of `DAXPYWorkload` you just need to call its constructor (`__init__`) function.
-=======
 You can find the definitions for the workload objects in gem5 under`workloads/daxpy_workloads.py`.
 In this assignment, we will only be using `DAXPYWorkload`.
 In order to create an object of `DAXPYWorkload` you just need to call its constructor (`__init__`) function.
->>>>>>> 85b500f8
 
 ## Experimental setup
 
@@ -105,18 +83,6 @@
 As part of this assignment, you will only modify/change the CPU model.
 Models for the board, cache hierarchy, and memory will remain a constant in your experiment.
 
-<<<<<<< HEAD
-- Board models: You can find all the models you need to use for your CPU (processor) under `components/boards.py`.
-You will only be using `HW2RISCVBoard` in this assignment.
-- CPU models: You can find all the models you need to use for your CPU (processor) under `components/processors.py`.
-There are a few classes defined in `components/processors.py`.
-However, the main classes (models) you will need to use are `HW2TimingSimpleCPU` and `HW2MinorCPU`.
-- Cache models: You can find all the models you need to use for your cache hierarchy under `components/cache_hierarchies.py`.
-You will only use `HW2MESITwoLevelCache` in this assignment.
-- Memory models: You can find all the models you need to use for your memory under `components/memories.py`.
-You will only use `HW2DDR3_1600_8x8` in this assignment.
-- Clock frequency: You can use a clock frequency of `4 GHz` for all of your simulations.
-=======
 - Board models: You can find all the models you need to use for your CPU
 (processor) under `components/boards.py`.
 You will only be using `HW2RISCVBoard` in this assignment.
@@ -170,8 +136,7 @@
 To compile this program, you need to include the `gem5/m5ops.h` header file.
 In the stats file generated after the simulation, you will only have statistics within the defined ROI.
 
-The compiled program `daxpy-gem5` and it's assembly are already generated in the `workloads/daxpy/`. 
->>>>>>> 85b500f8
+The compiled program `daxpy-gem5` and it's assembly are already generated in the `workloads/daxpy/`.
 
 ### **IMPORTANT NOTE**
 
@@ -181,12 +146,6 @@
 from workloads.roi_manager import exit_event_handler
 ```
 
-<<<<<<< HEAD
-You will have to pass `exit_event_handler` as a keyword argument named `on_exit_event` when creating a `simulator` object. Use the *template* below to create a simulator object.
-
-```python
-simulator = Simulator(board={name of your board}, full_system=False, on_exit_event=exit_event_handler)
-=======
 You will have to pass `exit_event_handler` as a keyword argument named `on_exit_event` when creating a `simulator` object.
 Use the *template* below to create a simulator object.
 
@@ -194,7 +153,6 @@
 simulator = Simulator(board={name of your board},
                       full_system=False,
                       on_exit_event=exit_event_handler)
->>>>>>> 85b500f8
 ```
 
 ## Analysis and simulation
@@ -204,16 +162,13 @@
 Use clear reasoning and visualization to drive your conclusions.
 You are allowed to submit your reports in **pairs** and in **PDF** format.
 
-<<<<<<< HEAD
-=======
 ### Step 0
 
 Before starting simulation and analysis, you should be able to identify the
 ROI of a  program.
 
-1. For the DAXPY's assembly code, identify the ROI. In your report, copy the assembly code segment corresponding to `m5_work_begin` and `m5_work_end`.  
-
->>>>>>> 85b500f8
+1. For the DAXPY's assembly code, identify the ROI. In your report, copy the assembly code segment corresponding to `m5_work_begin` and `m5_work_end`.
+
 ### Step I
 
 Before running any simulations try to answer these questions.
@@ -234,12 +189,8 @@
 
 In your report, answer the same questions after simulation supported with data.
 Use `HelloWorldWorkload` from `workloads/hello_world_workload.py` as a second program to compare instruction mixes.
-<<<<<<< HEAD
-A complete set of simulation data for this step should include **2 configuration** (1 for `DAXPYWorkload` and 1 for `HelloWorldWorkload`).
-=======
 
 A complete set of simulation data for this step should include **two configuration** (one for `DAXPYWorkload` and one for `HelloWorldWorkload`).
->>>>>>> 85b500f8
 
 ### Step II
 
@@ -249,18 +200,6 @@
 Please make sure to read the documentation for `HW2MinorCPU` and understand what each of the input arguments to `__init__` mean.
 
 `MinorCPU` is one of gem5's internal CPU models that models an in-order pipelined CPU.
-<<<<<<< HEAD
-`HW2MinorCPU` is based on `MinorCPU`. The default pool of functional units for `MinorCPU` includes **two integer units** and **one floating point and SIMD unit**.
-
-Modify your configuration script to allow for changing **issue latency**, and **floating point operation latency**.
-For your reference, **issue latency** measures the number of cycles between injection two consecutive instructions into the pipeline.
-An **issue latency** of `3 cycles` means that an instruction is injected to the pipeline, every *3 cycles*.
-On the other hand, **floating point operation latency** refers to the number of cycles it takes to complete the execution of a **floating point instruction**.
-In this step, measure your simulated performance for different combination of these two latencies.
-For simplicity's sake, start with an **initial value** of `3 cycles` for **issue latency** and an intial value of `2 cycles` for **floating point operation latency**.
-Moreover, **assume** you can trade **issue latency** with **floating point operation latency**.
-In addition, **assume** that the product of **issue latency** and **floating point operation latency** will always remain at a constant of `6`.
-=======
 `HW2MinorCPU` is based on `MinorCPU`.
 The default pool of functional units for `MinorCPU` includes **two integer units** and **one floating point and SIMD unit**.
 
@@ -272,65 +211,38 @@
 For simplicity's sake, start with an **initial value** of `4 cycles` for **issue latency** and an intial value of `4 cycles` for **floating point operation latency**.
 Moreover, **assume** you can trade **issue latency** with **floating point operation latency**.
 In addition, **assume** that the product of **issue latency** and **floating point operation latency** will always remain at a constant of `8`.
->>>>>>> 85b500f8
 For your simulations, evaulate the performance of the configurations shown below.
 
 | # | issue latency | floating point operation latency |
 |---|---------------|----------------------------------|
-<<<<<<< HEAD
-| 1 | 3             | 2                                |
-| 2 | 2             | 3                                |
-| 3 | 6             | 1                                |
-=======
 | 1 | 4             | 2                                |
 | 2 | 2             | 4                                |
 | 3 | 8             | 1                                |
->>>>>>> 85b500f8
 
 **NOTE**: Make sure to keep track of your simulation outputs for all of your simulation runs for your later analyses.
 
 In your report, answer the following questions after simulation supported with data.
-<<<<<<< HEAD
-A complete set of simulation data for this step should include **3 configurations** (3 possible combinations of **issue latency** and **floating point operation latency**).
-
-1. Between the 3 designs, which one did you find to be the be the best design?
-2. Why do you think your chosen design in question 1 results in the best performance?
-Can you reason about why you would prefer optimizing one of the latencies over the other?
-=======
 A complete set of simulation data for this step should include **three configurations** (three possible combinations of **issue latency** and **floating point operation latency**).
 
 1. Between the 3 designs, which one did you find to be the be the best design?
 2. Why do you think your chosen design in question 1 results in the best performance? Can you reason about why you would prefer optimizing one of the latencies over the other?
->>>>>>> 85b500f8
 
 ### Step III
 
 For this step, modify your configuration script to allow for changing **integer operation latency** and **floating point operation latency**.
 Let's assume our processor has a very fast **decode** stage that can issue both **integer** and **floating point** instructions in `1 cycle`.
 Next, let's focus on **integer operation latency** and **floating point operation latency**.
-<<<<<<< HEAD
-Let's assume an intial value of `4 cycles` for **integer operation latency** and an initial value of `8 cycles` for **floating point operation latency**.
-For your experimentation, suppose you can only reduce one of these latencies by a factor of 2.
-This means that you can build a processor with an **integer operation latency** of `2 cycles` and a **floating point operation latency** of `8 cycles` or a processor with an **integer operation latency** of `4 cycles` and a **floating point operation latency** of `4 cycles`.
-=======
 Let's assume an intial value of `6 cycles` for **integer operation latency** and an initial value of `12 cycles` for **floating point operation latency**.
 For your experimentation, suppose you can only reduce one of these latencies by a factor of 2.
 This means that you can build a processor with an **integer operation latency** of `3 cycles` and a **floating point operation latency** of `12 cycles` or a processor with an **integer operation latency** of `6 cycles` and a **floating point operation latency** of `6 cycles`.
->>>>>>> 85b500f8
 For your experimentation, simulate the baseline case and the two possible **improved** cases.
 Here is a table showing all possible combinations of the latencies that you need to experiment with.
 
 | # | integer issue latency | integer operation latency | floating point issue latency | floating point operation latency |
 |---|-----------------------|---------------------------|------------------------------|----------------------------------|
-<<<<<<< HEAD
-| 1 | 1                     | 4                         | 1                            | 8                                |
-| 2 | 1                     | 2                         | 1                            | 8                                |
-| 3 | 1                     | 4                         | 1                            | 4                                |
-=======
 | 1 | 1                     | 6                         | 1                            | 12                               |
 | 2 | 1                     | 3                         | 1                            | 12                               |
 | 3 | 1                     | 6                         | 1                            | 6                                |
->>>>>>> 85b500f8
 
 In your report answer the following questions.
 
@@ -340,13 +252,9 @@
 
 **Hints**:
 
-<<<<<<< HEAD
-- Take a look at the assembly code for the `DAXPY` loop below (you can also find the complete assembly for it under `worklaods/daxpy/daxpy-gem5-asm`). Can you point out some dependencies between the instructions? Do you think only looking at the instruction mix gathered from [Step I](#step-i) provided enough information to apply Amdahl's law?
-=======
 - Take a look at the assembly code for the `DAXPY` loop below (you can also find the complete assembly for it under `worklaods/daxpy/daxpy-gem5-asm`).
 Can you point out some dependencies between the instructions?
 Do you think only looking at the instruction mix gathered from [Step I](#step-i) provided enough information to apply Amdahl's law?
->>>>>>> 85b500f8
 - Think about the other stages of the pipeline, in this question we have only focused on **decode** and **execute**.
 
 ```asm
@@ -370,12 +278,6 @@
 ## Submission
 
 As mentioned before, you are allowed to submit your assignments in **pairs** and in **PDF** format.
-<<<<<<< HEAD
-You should submit your report on [gradescope](https://www.gradescope.com/courses/487868).
-In your report answer the questions presented in [Analysis and simulation](#analysis-and-simulation), [Analysis and simulation: Step I](#step-i), [Analysis and simulation: Step II](#step-ii), and [Analysis and simulation: Step III](#step-iii).
-Use clear reasoning and visualization to drive your conclusions.
-Submit all your code through your assignment repository. Please make sure to include code/scripts for the following.
-=======
 You should submit your report on
 [gradescope](https://www.gradescope.com/courses/487868).
 In your report answer the questions presented in [Analysis and simulation](#analysis-and-simulation), [Analysis and simulation: Step 0](#step-0),
@@ -385,7 +287,6 @@
 Use clear reasoning and visualization to drive your conclusions.
 Submit all your code through your assignment repository.
 Please make sure to include code/scripts for the following.
->>>>>>> 85b500f8
 
 - `Instruction.md`: should include instruction on how to run your simulations.
 - Automation: code/scripts to run your simulations.
@@ -396,19 +297,6 @@
 Like your submission, your grade is split into two parts.
 
 1. Reproducibility Package (50 points):
-<<<<<<< HEAD
-    a. Instruction and automation to run simulations for different section and dump statistics (20 points)
-        - Instructions (10 points)
-        - Automation (10 points)
-    b. Configuration scripts and correct simulation setup (30 points): 3 points for each configuration as described in [Analysis and simulation: Step I](#step-i), [Analysis and simulation: Step II](#step-ii), and [Analysis and simulation: Step III](#step-iii)
-2. Report (50 points): 7 points for each question presented in [Analysis and simulation: Step I](#step-i), [Analysis and simulation: Step II](#step-ii), [Analysis and simulation: Step III](#step-iii)
-
-## Academic misconduct reminder
-
-You are required to work on this assignment in teams. You are only allowed to share you scripts and code with your teammate(s). You may discuss high level concepts with others in the class but all the work must be completed by your team and your team only.
-
-Remember, DO NOT POST YOUR CODE PUBLICLY ON GITHUB! Any code found on GitHub that is not the base template you are given will be reported to SJA. If you want to sidestep this problem entirely, don’t create a public fork and instead create a private repository to store your work.
-=======
     1. Instruction and automation to run simulations for different section and
     dump statistics (20 points)
         - Instructions (10 points)
@@ -431,7 +319,6 @@
 
 Remember, DO NOT POST YOUR CODE PUBLICLY ON GITHUB! Any code found on GitHub that is not the base template you are given will be reported to SJA.
 If you want to sidestep this problem entirely, don’t create a public fork and instead create a private repository to store your work.
->>>>>>> 85b500f8
 
 ## Hints
 
